
tup.include('build.lua')

-- Switch between board versions
boardversion = tup.getconfig("BOARD_VERSION")
if boardversion == "v3.1" then
    boarddir = 'Board/v3' -- currently all platform code is in the same v3.3 directory
    FLAGS += "-DHW_VERSION_MAJOR=3 -DHW_VERSION_MINOR=1"
    FLAGS += "-DHW_VERSION_VOLTAGE=24"
elseif boardversion == "v3.2" then
    boarddir = 'Board/v3'
    FLAGS += "-DHW_VERSION_MAJOR=3 -DHW_VERSION_MINOR=2"
    FLAGS += "-DHW_VERSION_VOLTAGE=24"
elseif boardversion == "v3.3" then
    boarddir = 'Board/v3'
    FLAGS += "-DHW_VERSION_MAJOR=3 -DHW_VERSION_MINOR=3"
    FLAGS += "-DHW_VERSION_VOLTAGE=24"
elseif boardversion == "v3.4-24V" then
    boarddir = 'Board/v3'
    FLAGS += "-DHW_VERSION_MAJOR=3 -DHW_VERSION_MINOR=4"
    FLAGS += "-DHW_VERSION_VOLTAGE=24"
elseif boardversion == "v3.4-48V" then
    boarddir = 'Board/v3'
    FLAGS += "-DHW_VERSION_MAJOR=3 -DHW_VERSION_MINOR=4"
    FLAGS += "-DHW_VERSION_VOLTAGE=48"
elseif boardversion == "" then
    error("board version not specified - take a look at tup.config.default")
else
    error("unknown board version "..boardversion)
end
buildsuffix = boardversion

-- USB I/O settings
if tup.getconfig("USB_PROTOCOL") == "native" or tup.getconfig("USB_PROTOCOL") == "" then
    FLAGS += "-DUSB_PROTOCOL_NATIVE"
elseif tup.getconfig("USB_PROTOCOL") == "native-stream" then
    FLAGS += "-DUSB_PROTOCOL_NATIVE_STREAM_BASED"
elseif tup.getconfig("USB_PROTOCOL") == "ascii" then
    FLAGS += "-DUSB_PROTOCOL_LEGACY"
elseif tup.getconfig("USB_PROTOCOL") == "none" then
    FLAGS += "-DUSB_PROTOCOL_NONE"
else
    error("unknown USB protocol")
end

-- UART I/O settings
if tup.getconfig("UART_PROTOCOL") == "native" then
    FLAGS += "-DUART_PROTOCOL_NATIVE"
elseif tup.getconfig("UART_PROTOCOL") == "ascii" or tup.getconfig("UART_PROTOCOL") == "" then
    FLAGS += "-DUART_PROTOCOL_LEGACY"
elseif tup.getconfig("UART_PROTOCOL") == "none" then
    FLAGS += "-DUART_PROTOCOL_NONE"
else
    error("unknown UART protocol "..tup.getconfig("UART_PROTOCOL"))
end

-- GPIO settings
if tup.getconfig("STEP_DIR") == "y" then
    if tup.getconfig("UART_PROTOCOL") == "none" then
        FLAGS += "-DUSE_GPIO_MODE_STEP_DIR"
    else
        error("Step/dir mode conflicts with UART. Set CONFIG_UART_PROTOCOL to none.")
    end
end

-- Compiler settings
if tup.getconfig("STRICT") == "true" then
    FLAGS += '-Werror'
end


-- C-specific flags
FLAGS += '-D__weak="__attribute__((weak))"'
FLAGS += '-D__packed="__attribute__((__packed__))"'
FLAGS += '-DUSE_HAL_DRIVER'
FLAGS += '-DSTM32F405xx'

FLAGS += '-mthumb'
FLAGS += '-mcpu=cortex-m4'
FLAGS += '-mfpu=fpv4-sp-d16'
FLAGS += '-mfloat-abi=hard'
FLAGS += { '-Wall', '-Wfloat-conversion', '-fdata-sections', '-ffunction-sections'}

-- debug build
FLAGS += '-g -gdwarf-2'


-- linker flags
LDFLAGS += '-T'..boarddir..'/STM32F405RGTx_FLASH.ld'
LDFLAGS += '-L'..boarddir..'/Drivers/CMSIS/Lib' -- lib dir
LDFLAGS += '-lc -lm -lnosys -larm_cortexM4lf_math' -- libs
LDFLAGS += '-mthumb -mcpu=cortex-m4 -mfpu=fpv4-sp-d16 -mfloat-abi=hard -specs=nosys.specs -specs=nano.specs -u _printf_float -u _scanf_float -Wl,--cref -Wl,--gc-sections'
LDFLAGS += '-Wl,--undefined=uxTopUsedPriority'


-- common flags for ASM, C and C++
OPT += '-Og'
OPT += '-ffast-math'
tup.append_table(FLAGS, OPT)
tup.append_table(LDFLAGS, OPT)

toolchain = GCCToolchain('arm-none-eabi-', 'build', FLAGS, LDFLAGS)


-- Load list of source files Makefile that was autogenerated by CubeMX
vars = parse_makefile_vars(boarddir..'/Makefile')
all_stm_sources = (vars['C_SOURCES'] or '')..' '..(vars['CPP_SOURCES'] or '')..' '..(vars['ASM_SOURCES'] or '')
for src in string.gmatch(all_stm_sources, "%S+") do
    stm_sources += boarddir..'/'..src
end
for src in string.gmatch(vars['C_INCLUDES'] or '', "%S+") do
    stm_includes += boarddir..'/'..string.sub(src, 3, -1) -- remove "-I" from each include path
end

-- TODO: cleaner separation of the platform code and the rest
stm_includes += 'MotorControl'
stm_includes += 'Drivers/DRV8301'
stm_sources += boarddir..'/Src/syscalls.c'
build{
    name='stm_platform',
    type='objects',
    toolchains={toolchain},
    packages={},
    sources=stm_sources,
    includes=stm_includes
}

build{
    name='ODriveFirmware',
    toolchains={toolchain},
    --toolchains={LLVMToolchain('x86_64', {'-Ofast'}, {'-flto'})},
    packages={'stm_platform'},
    sources={
        'Drivers/DRV8301/drv8301.c',
        'MotorControl/utils.c',
        'MotorControl/legacy_commands.c',
        'MotorControl/low_level.cpp',
        'MotorControl/nvm.c',
        'MotorControl/axis.cpp',
        'MotorControl/communication.cpp',
        'MotorControl/protocol.cpp',
<<<<<<< HEAD
        'MotorControl/motor.cpp',
        'MotorControl/encoder.cpp',
        'MotorControl/controller.cpp',
        'MotorControl/sensorless_estimator.cpp',
        'MotorControl/main.cpp'
=======
        'MotorControl/config.cpp',
        'FreeRTOS-openocd.c'
>>>>>>> fabd4fae
    },
    includes={
        'Drivers/DRV8301',
        'MotorControl'
    }
}<|MERGE_RESOLUTION|>--- conflicted
+++ resolved
@@ -139,16 +139,12 @@
         'MotorControl/axis.cpp',
         'MotorControl/communication.cpp',
         'MotorControl/protocol.cpp',
-<<<<<<< HEAD
         'MotorControl/motor.cpp',
         'MotorControl/encoder.cpp',
         'MotorControl/controller.cpp',
         'MotorControl/sensorless_estimator.cpp',
-        'MotorControl/main.cpp'
-=======
-        'MotorControl/config.cpp',
+        'MotorControl/main.cpp',
         'FreeRTOS-openocd.c'
->>>>>>> fabd4fae
     },
     includes={
         'Drivers/DRV8301',
