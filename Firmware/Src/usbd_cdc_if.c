/**
  ******************************************************************************
  * @file           : usbd_cdc_if.c
  * @brief          :
  ******************************************************************************
  * This notice applies to any and all portions of this file
  * that are not between comment pairs USER CODE BEGIN and
  * USER CODE END. Other portions of this file, whether 
  * inserted by the user or by software development tools
  * are owned by their respective copyright owners.
  *
  * Copyright (c) 2017 STMicroelectronics International N.V. 
  * All rights reserved.
  *
  * Redistribution and use in source and binary forms, with or without 
  * modification, are permitted, provided that the following conditions are met:
  *
  * 1. Redistribution of source code must retain the above copyright notice, 
  *    this list of conditions and the following disclaimer.
  * 2. Redistributions in binary form must reproduce the above copyright notice,
  *    this list of conditions and the following disclaimer in the documentation
  *    and/or other materials provided with the distribution.
  * 3. Neither the name of STMicroelectronics nor the names of other 
  *    contributors to this software may be used to endorse or promote products 
  *    derived from this software without specific written permission.
  * 4. This software, including modifications and/or derivative works of this 
  *    software, must execute solely and exclusively on microcontroller or
  *    microprocessor devices manufactured by or for STMicroelectronics.
  * 5. Redistribution and use of this software other than as permitted under 
  *    this license is void and will automatically terminate your rights under 
  *    this license. 
  *
  * THIS SOFTWARE IS PROVIDED BY STMICROELECTRONICS AND CONTRIBUTORS "AS IS" 
  * AND ANY EXPRESS, IMPLIED OR STATUTORY WARRANTIES, INCLUDING, BUT NOT 
  * LIMITED TO, THE IMPLIED WARRANTIES OF MERCHANTABILITY, FITNESS FOR A 
  * PARTICULAR PURPOSE AND NON-INFRINGEMENT OF THIRD PARTY INTELLECTUAL PROPERTY
  * RIGHTS ARE DISCLAIMED TO THE FULLEST EXTENT PERMITTED BY LAW. IN NO EVENT 
  * SHALL STMICROELECTRONICS OR CONTRIBUTORS BE LIABLE FOR ANY DIRECT, INDIRECT,
  * INCIDENTAL, SPECIAL, EXEMPLARY, OR CONSEQUENTIAL DAMAGES (INCLUDING, BUT NOT
  * LIMITED TO, PROCUREMENT OF SUBSTITUTE GOODS OR SERVICES; LOSS OF USE, DATA, 
  * OR PROFITS; OR BUSINESS INTERRUPTION) HOWEVER CAUSED AND ON ANY THEORY OF 
  * LIABILITY, WHETHER IN CONTRACT, STRICT LIABILITY, OR TORT (INCLUDING 
  * NEGLIGENCE OR OTHERWISE) ARISING IN ANY WAY OUT OF THE USE OF THIS SOFTWARE,
  * EVEN IF ADVISED OF THE POSSIBILITY OF SUCH DAMAGE.
  *
  ******************************************************************************
*/

/* Includes ------------------------------------------------------------------*/
#include "usbd_cdc_if.h"
/* USER CODE BEGIN INCLUDE */
#include "cmsis_os.h"
#include "freertos_vars.h"
#include "utils.h"
#include "commands.h"
/* USER CODE END INCLUDE */

/** @addtogroup STM32_USB_OTG_DEVICE_LIBRARY
  * @{
  */

/** @defgroup USBD_CDC 
  * @brief usbd core module
  * @{
  */ 

/** @defgroup USBD_CDC_Private_TypesDefinitions
  * @{
  */ 
/* USER CODE BEGIN PRIVATE_TYPES */
/* USER CODE END PRIVATE_TYPES */ 
/**
  * @}
  */ 

/** @defgroup USBD_CDC_Private_Defines
  * @{
  */ 
/* USER CODE BEGIN PRIVATE_DEFINES */
/* USER CODE END PRIVATE_DEFINES */
/**
  * @}
  */ 

/** @defgroup USBD_CDC_Private_Macros
  * @{
  */ 
/* USER CODE BEGIN PRIVATE_MACRO */
/* USER CODE END PRIVATE_MACRO */

/**
  * @}
  */ 
  
/** @defgroup USBD_CDC_Private_Variables
  * @{
  */
/* Create buffer for reception and transmission           */
/* It's up to user to redefine and/or remove those define */
/* Received Data over USB are stored in this buffer       */
uint8_t UserRxBufferFS[USB_RX_DATA_SIZE];

/* Send Data over USB CDC are stored in this buffer       */
uint8_t UserTxBufferFS[USB_TX_DATA_SIZE];

/* USER CODE BEGIN PRIVATE_VARIABLES */
/* USER CODE END PRIVATE_VARIABLES */

/**
  * @}
  */ 
  
/** @defgroup USBD_CDC_IF_Exported_Variables
  * @{
  */ 
  extern USBD_HandleTypeDef hUsbDeviceFS;
/* USER CODE BEGIN EXPORTED_VARIABLES */
/* USER CODE END EXPORTED_VARIABLES */

/**
  * @}
  */ 
  
/** @defgroup USBD_CDC_Private_FunctionPrototypes
  * @{
  */
static int8_t CDC_Init_FS     (void);
static int8_t CDC_DeInit_FS   (void);
static int8_t CDC_Control_FS  (uint8_t cmd, uint8_t* pbuf, uint16_t length);
static int8_t CDC_Receive_FS  (uint8_t* pbuf, uint32_t *Len);

/* USER CODE BEGIN PRIVATE_FUNCTIONS_DECLARATION */
/* USER CODE END PRIVATE_FUNCTIONS_DECLARATION */

/**
  * @}
  */ 
  
USBD_CDC_ItfTypeDef USBD_Interface_fops_FS = 
{
  CDC_Init_FS,
  CDC_DeInit_FS,
  CDC_Control_FS,  
  CDC_Receive_FS
};

/* Private functions ---------------------------------------------------------*/
/**
  * @brief  CDC_Init_FS
  *         Initializes the CDC media low layer over the FS USB IP
  * @param  None
  * @retval Result of the operation: USBD_OK if all operations are OK else USBD_FAIL
  */
static int8_t CDC_Init_FS(void)
{ 
  /* USER CODE BEGIN 3 */ 
  /* Set Application Buffers */
  USBD_CDC_SetTxBuffer(&hUsbDeviceFS, UserTxBufferFS, 0);
  USBD_CDC_SetRxBuffer(&hUsbDeviceFS, UserRxBufferFS);
  return (USBD_OK);
  /* USER CODE END 3 */ 
}

/**
  * @brief  CDC_DeInit_FS
  *         DeInitializes the CDC media low layer
  * @param  None
  * @retval Result of the operation: USBD_OK if all operations are OK else USBD_FAIL
  */
static int8_t CDC_DeInit_FS(void)
{
  /* USER CODE BEGIN 4 */ 
  return (USBD_OK);
  /* USER CODE END 4 */ 
}

/**
  * @brief  CDC_Control_FS
  *         Manage the CDC class requests
  * @param  cmd: Command code            
  * @param  pbuf: Buffer containing command data (request parameters)
  * @param  length: Number of data to be sent (in bytes)
  * @retval Result of the operation: USBD_OK if all operations are OK else USBD_FAIL
  */
static int8_t CDC_Control_FS  (uint8_t cmd, uint8_t* pbuf, uint16_t length)
{ 
  /* USER CODE BEGIN 5 */
  switch (cmd)
  {
  case CDC_SEND_ENCAPSULATED_COMMAND:
 
    break;

  case CDC_GET_ENCAPSULATED_RESPONSE:
 
    break;

  case CDC_SET_COMM_FEATURE:
 
    break;

  case CDC_GET_COMM_FEATURE:

    break;

  case CDC_CLEAR_COMM_FEATURE:

    break;

  /*******************************************************************************/
  /* Line Coding Structure                                                       */
  /*-----------------------------------------------------------------------------*/
  /* Offset | Field       | Size | Value  | Description                          */
  /* 0      | dwDTERate   |   4  | Number |Data terminal rate, in bits per second*/
  /* 4      | bCharFormat |   1  | Number | Stop bits                            */
  /*                                        0 - 1 Stop bit                       */
  /*                                        1 - 1.5 Stop bits                    */
  /*                                        2 - 2 Stop bits                      */
  /* 5      | bParityType |  1   | Number | Parity                               */
  /*                                        0 - None                             */
  /*                                        1 - Odd                              */ 
  /*                                        2 - Even                             */
  /*                                        3 - Mark                             */
  /*                                        4 - Space                            */
  /* 6      | bDataBits  |   1   | Number Data bits (5, 6, 7, 8 or 16).          */
  /*******************************************************************************/
  case CDC_SET_LINE_CODING:   
	
    break;

  case CDC_GET_LINE_CODING:     

    break;

  case CDC_SET_CONTROL_LINE_STATE:

    break;

  case CDC_SEND_BREAK:
 
    break;    
    
  default:
    break;
  }

  return (USBD_OK);
  /* USER CODE END 5 */
}

/**
  * @brief  CDC_Receive_FS
  *         Data received over USB OUT endpoint are sent over CDC interface 
  *         through this function.
  *           
  *         @note
  *         This function will block any OUT packet reception on USB endpoint 
  *         untill exiting this function. If you exit this function before transfer
  *         is complete on CDC interface (ie. using DMA controller) it will result 
  *         in receiving more data while previous ones are still not sent.
  *                 
  * @param  Buf: Buffer of data to be received
  * @param  Len: Number of data received (in bytes)
  * @retval Result of the operation: USBD_OK if all operations are OK else USBD_FAIL
  */
static int8_t CDC_Receive_FS (uint8_t* Buf, uint32_t *Len)
{
  /* USER CODE BEGIN 6 */
<<<<<<< HEAD

  // Process command
  USB_receive_packet(Buf, *Len);

  // Allow receiving more bytes
  USBD_CDC_SetRxBuffer(&hUsbDeviceFS, UserRxBufferFS);
=======
  //Append null termination at end of string
  int modified_len = MACRO_MIN(*Len+1, APP_RX_DATA_SIZE);
  Buf[modified_len-1] = 0;

  motor_parse_cmd(Buf, modified_len, SERIAL_PRINTF_IS_USB);

  // Allow next packet
>>>>>>> 75b43244
  USBD_CDC_ReceivePacket(&hUsbDeviceFS);

  // once the data is handled, the processing thread will start the next transmission
  return (USBD_OK);
  /* USER CODE END 6 */ 
}

/**
  * @brief  CDC_Transmit_FS
  *         Data send over USB IN endpoint are sent over CDC interface 
  *         through this function.           
  *         @note
  *         
  *                 
  * @param  Buf: Buffer of data to be send
  * @param  Len: Number of data to be send (in bytes)
  * @retval Result of the operation: USBD_OK if all operations are OK else USBD_FAIL or USBD_BUSY
  */
uint8_t CDC_Transmit_FS(uint8_t* Buf, uint16_t Len)
{
  uint8_t result = USBD_OK;
  /* USER CODE BEGIN 7 */ 
  
  //Check length
<<<<<<< HEAD
  if (Len > USB_TX_DATA_SIZE)
=======
  if (Len > APP_TX_DATA_SIZE)
>>>>>>> 75b43244
    return USBD_FAIL;
  // Check for ongoing transmission
  USBD_CDC_HandleTypeDef* hcdc = (USBD_CDC_HandleTypeDef*) hUsbDeviceFS.pClassData;
  if (hcdc->TxState != 0)
    return USBD_BUSY;
  // memcpy Buf into UserTxBufferFS
  memcpy(UserTxBufferFS, Buf, Len);
  // Update Len
  USBD_CDC_SetTxBuffer(&hUsbDeviceFS, UserTxBufferFS, Len);
  result = USBD_CDC_TransmitPacket(&hUsbDeviceFS);
  /* USER CODE END 7 */ 
  return result;
}

/* USER CODE BEGIN PRIVATE_FUNCTIONS_IMPLEMENTATION */
/* USER CODE END PRIVATE_FUNCTIONS_IMPLEMENTATION */

/**
  * @}
  */ 

/**
  * @}
  */ 

/************************ (C) COPYRIGHT STMicroelectronics *****END OF FILE****/
<|MERGE_RESOLUTION|>--- conflicted
+++ resolved
@@ -266,25 +266,14 @@
 static int8_t CDC_Receive_FS (uint8_t* Buf, uint32_t *Len)
 {
   /* USER CODE BEGIN 6 */
-<<<<<<< HEAD
 
   // Process command
   USB_receive_packet(Buf, *Len);
 
   // Allow receiving more bytes
   USBD_CDC_SetRxBuffer(&hUsbDeviceFS, UserRxBufferFS);
-=======
-  //Append null termination at end of string
-  int modified_len = MACRO_MIN(*Len+1, APP_RX_DATA_SIZE);
-  Buf[modified_len-1] = 0;
-
-  motor_parse_cmd(Buf, modified_len, SERIAL_PRINTF_IS_USB);
-
-  // Allow next packet
->>>>>>> 75b43244
   USBD_CDC_ReceivePacket(&hUsbDeviceFS);
 
-  // once the data is handled, the processing thread will start the next transmission
   return (USBD_OK);
   /* USER CODE END 6 */ 
 }
@@ -306,11 +295,7 @@
   /* USER CODE BEGIN 7 */ 
   
   //Check length
-<<<<<<< HEAD
   if (Len > USB_TX_DATA_SIZE)
-=======
-  if (Len > APP_TX_DATA_SIZE)
->>>>>>> 75b43244
     return USBD_FAIL;
   // Check for ongoing transmission
   USBD_CDC_HandleTypeDef* hcdc = (USBD_CDC_HandleTypeDef*) hUsbDeviceFS.pClassData;
