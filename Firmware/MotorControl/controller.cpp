--- conflicted
+++ resolved
@@ -292,13 +292,8 @@
     // Anti-cogging is enabled after calibration
     // We get the current position and apply a current feed-forward
     // ensuring that we handle negative encoder positions properly (-1 == motor->encoder.encoder_cpr - 1)
-<<<<<<< HEAD
     if (anticogging_valid_ && config_.anticogging.anticogging_enabled) {
-        Iq += config_.anticogging.cogging_map[std::clamp(mod(static_cast<int>(anticogging_pos), 3600), 0, 3600)];
-=======
-    if (anticogging_valid_ && config_.anticogging.enable) {
         Iq += config_.anticogging.cogging_map[std::clamp(mod((int)anticogging_pos, 3600), 0, 3600)];
->>>>>>> 2a1d95db
     }
 
     float v_err = 0.0f;
