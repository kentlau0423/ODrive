--- conflicted
+++ resolved
@@ -5,51 +5,13 @@
 #error "This file should not be included directly. Include odrive_main.h instead."
 #endif
 
-<<<<<<< HEAD
-// Warning: Do not reorder these enum values.
-// The state machine uses ">" comparision on them.
-enum AxisState_t {
-    AXIS_STATE_UNDEFINED = 0,           //<! will fall through to idle
-    AXIS_STATE_IDLE = 1,                //<! disable PWM and do nothing
-    AXIS_STATE_STARTUP_SEQUENCE = 2, //<! the actual sequence is defined by the config.startup_... flags
-    AXIS_STATE_FULL_CALIBRATION_SEQUENCE = 3,   //<! run all calibration procedures, then idle
-    AXIS_STATE_MOTOR_CALIBRATION = 4,   //<! run motor calibration
-    AXIS_STATE_SENSORLESS_CONTROL = 5,  //<! run sensorless control
-    AXIS_STATE_ENCODER_INDEX_SEARCH = 6, //<! run encoder index search
-    AXIS_STATE_ENCODER_OFFSET_CALIBRATION = 7, //<! run encoder offset calibration
-    AXIS_STATE_CLOSED_LOOP_CONTROL = 8,  //<! run closed loop control
-    AXIS_STATE_HOMING = 9   //<! run axis homing function
-};
-
+    
 enum HomingState_t {
     HOMING_STATE_IDLE,
     HOMING_STATE_HOMING,
     HOMING_STATE_MOVE_TO_ZERO
 };
 
-struct AxisConfig_t {
-    bool startup_motor_calibration = false;   //<! run motor calibration at startup, skip otherwise
-    bool startup_encoder_index_search = false; //<! run encoder index search after startup, skip otherwise
-                                               // this only has an effect if encoder.config.use_index is also true
-    bool startup_encoder_offset_calibration = false; //<! run encoder offset calibration after startup, skip otherwise
-    bool startup_closed_loop_control = false; //<! enable closed loop control after calibration/startup
-    bool startup_sensorless_control = false; //<! enable sensorless control after calibration/startup
-    bool startup_homing = false; //<! enable homing after calibration/startup
-    bool enable_step_dir = false; //<! enable step/dir input after calibration
-                                 //   For M0 this has no effect if enable_uart is true
-
-    float counts_per_step = 2.0f;
-
-    // Spinup settings
-    float ramp_up_time = 0.4f;            // [s]
-    float ramp_up_distance = 4 * M_PI;    // [rad]
-    float spin_up_current = 10.0f;        // [A]
-    float spin_up_acceleration = 400.0f;  // [rad/s^2]
-    float spin_up_target_vel = 400.0f;    // [rad/s]
-};
-
-=======
->>>>>>> be0cc946
 class Axis {
 public:
     enum Error_t {
@@ -80,8 +42,9 @@
         AXIS_STATE_SENSORLESS_CONTROL = 5,  //<! run sensorless control
         AXIS_STATE_ENCODER_INDEX_SEARCH = 6, //<! run encoder index search
         AXIS_STATE_ENCODER_OFFSET_CALIBRATION = 7, //<! run encoder offset calibration
-        AXIS_STATE_CLOSED_LOOP_CONTROL = 8  //<! run closed loop control
-    };
+        AXIS_STATE_CLOSED_LOOP_CONTROL = 8,  //<! run closed loop control
+        AXIS_STATE_HOMING = 9   //<! run axis homing function
+};
 
     struct Config_t {
         bool startup_motor_calibration = false;   //<! run motor calibration at startup, skip otherwise
@@ -90,6 +53,7 @@
         bool startup_encoder_offset_calibration = false; //<! run encoder offset calibration after startup, skip otherwise
         bool startup_closed_loop_control = false; //<! enable closed loop control after calibration/startup
         bool startup_sensorless_control = false; //<! enable sensorless control after calibration/startup
+        bool startup_homing = false; //<! enable homing after calibration/startup
         bool enable_step_dir = false; //<! enable step/dir input after calibration
                                     //   For M0 this has no effect if enable_uart is true
 
@@ -113,12 +77,9 @@
             SensorlessEstimator& sensorless_estimator,
             Controller& controller,
             Motor& motor,
-<<<<<<< HEAD
+            TrapezoidalTrajectory& trap,
             Endstop& min_endstop,
             Endstop& max_endstop);
-=======
-            TrapezoidalTrajectory& trap);
->>>>>>> be0cc946
 
     void setup();
     void start_thread();
@@ -204,12 +165,9 @@
     SensorlessEstimator& sensorless_estimator_;
     Controller& controller_;
     Motor& motor_;
-<<<<<<< HEAD
+    TrapezoidalTrajectory& trap_;
     Endstop& min_endstop_;
     Endstop& max_endstop_;
-=======
-    TrapezoidalTrajectory& trap_;
->>>>>>> be0cc946
 
     osThreadId thread_id_;
     volatile bool thread_id_valid_ = false;
@@ -251,14 +209,10 @@
             make_protocol_object("motor", motor_.make_protocol_definitions()),
             make_protocol_object("controller", controller_.make_protocol_definitions()),
             make_protocol_object("encoder", encoder_.make_protocol_definitions()),
-<<<<<<< HEAD
+            make_protocol_object("sensorless_estimator", sensorless_estimator_.make_protocol_definitions()),
             make_protocol_object("min_endstop", min_endstop_.make_protocol_definitions()),
             make_protocol_object("max_endstop", max_endstop_.make_protocol_definitions()),
-            make_protocol_object("sensorless_estimator", sensorless_estimator_.make_protocol_definitions())
-=======
-            make_protocol_object("sensorless_estimator", sensorless_estimator_.make_protocol_definitions()),
             make_protocol_object("trap_traj", trap_.make_protocol_definitions())
->>>>>>> be0cc946
         );
     }
 };
