# Parameters & Commands

We will use the `<odrv>` as a placeholder for any ODrive object. Every ODrive controller is an ODrive object. In `odrivetool` this is usually `odrv0`. Furthermore we use `<axis>` as a placeholder for any axis, which is an attribute of an ODrive object (for example `odrv0.axis0`). An axis represents where the motors are connected. (axis0 for M0 or axis1 for M1)

### Table of contents
<!-- TOC depthFrom:2 depthTo:2 -->

- [Per-Axis commands](#per-axis-commands)
- [System monitoring commands](#system-monitoring-commands)
- [General system commands](#general-system-commands)
- [Setting up sensorless](#setting-up-sensorless)

<!-- /TOC -->

## Per-Axis commands

For the most part, both axes on the ODrive can be controlled independently.

### State Machine

The current state of an axis is indicated by `<axis>.current_state`. The user can request a new state by assigning a new value to `<axis>.requested_state`. The default state after startup is `AXIS_STATE_IDLE`.

 1. `AXIS_STATE_IDLE` Disable motor PWM and do nothing.
 2. `AXIS_STATE_STARTUP_SEQUENCE` Run the [startup procedure](#startup-procedure).
 3. `AXIS_STATE_FULL_CALIBRATION_SEQUENCE` Run motor calibration and then encoder offset calibration (or encoder index search if `<axis>.encoder.config.use_index` is `True`).
 4. `AXIS_STATE_MOTOR_CALIBRATION` Measure phase resistance and phase inductance of the motor.
    * To store the results set `<axis>.motor.config.pre_calibrated` to `True` and [save the configuration](#saving-the-configuration). After that you don't have to run the motor calibration on the next start up.
    * This modifies the variables `<axis>.motor.config.phase_resistance` and `<axis>.motor.config.phase_inductance`.
 5. `AXIS_STATE_SENSORLESS_CONTROL` Run sensorless control.
    * The motor must be calibrated (`<axis>.motor.is_calibrated`)
    * [`<axis>.controller.control_mode`](#control-mode) must be `True`.
 6. `AXIS_STATE_ENCODER_INDEX_SEARCH` Turn the motor in one direction until the encoder index is traversed. This state can only be entered if `<axis>.encoder.config.use_index` is `True`.
 7. `AXIS_STATE_ENCODER_OFFSET_CALIBRATION` Turn the motor in one direction for a few seconds and then back to measure the offset between the encoder position and the electrical phase.
    * Can only be entered if the motor is calibrated (`<axis>.motor.is_calibrated`).
    * A successful encoder calibration will make the `<axis>.encoder.is_ready` go to true.
 8. `AXIS_STATE_CLOSED_LOOP_CONTROL` Run closed loop control.
    * The action depends on the [control mode](#control-mode).
    * Can only be entered if the motor is calibrated (`<axis>.motor.is_calibrated`) and the encoder is ready (`<axis>.encoder.is_ready`).
 9. `AXIS_STATE_LOCKIN_SPIN` Run lockin spin.
    * Can only be entered if the motor is calibrated (`<axis>.motor.is_calibrated`) or the motor direction is unspecified (`<axis>.motor.config.direction == 1`)
 10. `AXIS_STATE_ENCODER_DIR_FIND` Run encoder direction search.
    * Can only be entered if the motor is calibrated (`<axis>.motor.is_calibrated`).
 11. `AXIS_STATE_HOMING` Run axis homing function.
    * Endstops must be enabled to use this feature.


### Startup Procedure

By default the ODrive takes no action at startup and goes to idle immediately.
In order to change what startup procedures are used, set the startup procedures you want to `True`.
The ODrive will sequence all enabled startup actions selected in the order shown below.

* `<axis>.config.startup_motor_calibration`
* `<axis>.config.startup_encoder_index_search`
* `<axis>.config.startup_encoder_offset_calibration`
* `<axis>.config.startup_closed_loop_control`
* `<axis>.config.startup_sensorless_control`

See [state machine](#state-machine) for a description of each state.

### Control Mode
The default control mode is position control.
If you want a different mode, you can change `<axis>.controller.config.control_mode`.
Possible values are:
* `CTRL_MODE_POSITION_CONTROL`
* `CTRL_MODE_VELOCITY_CONTROL`
* `CTRL_MODE_CURRENT_CONTROL`
* `CTRL_MODE_VOLTAGE_CONTROL` - this one is not normally used.

<<<<<<< HEAD
### Control Commands
* `<axis>.controller.input_pos = <encoder_counts>`
* `<axis>.controller.input_vel = <encoder_counts/s>`
* `<axis>.controller.input_current = <current_in_A>`

### Input Mode
To modify the way the control command affects the motor, you can use the input mode. The default input mode is pass through.
If you want a different mode, you can change `<axis>.controller.config.input_mode`.
=======
### Input Mode
The default input mode is `INPUT_MODE_PASSTHROUGH`.
Modes can be selected by changing `<axis>.controller.config.input_mode`.
>>>>>>> 2a1d95db
Possible values are:
* `INPUT_MODE_INACTIVE`
* `INPUT_MODE_PASSTHROUGH`
* `INPUT_MODE_VEL_RAMP`
* `INPUT_MODE_POS_FILTER`
* `INPUT_MODE_MIX_CHANNELS`
* `INPUT_MODE_TRAP_TRAJ`
* `INPUT_MODE_CURRENT_RAMP`
* `INPUT_MODE_MIRROR`
<<<<<<< HEAD
=======

For more information, see [input_modes](input_modes.md).

# Control Commands
* `<axis>.controller.input_pos = <encoder_counts>`
* `<axis>.controller.input_vel = <encoder_counts/s>`
* `<axis>.controller.input_current = <current_in_A>`
>>>>>>> 2a1d95db

## System monitoring commands

### Encoder position and velocity
* View encoder position with `<axis>.encoder.pos_estimate` [counts]
* View rotational velocity with `<axis>.encoder.vel_estimate` [counts/s]

### Motor current and torque estimation
* View the commanded motor current with `<axis>.motor.current_control.Iq_setpoint` [A] 
* View the measured motor current with `<axis>.motor.current_control.Iq_measured` [A]. If you find that this returns noisy data then use the command motor current instead. The two values should be close so long as you are not approaching the maximum achievable rotational velocity of your motor for a given supply voltage, in which case the commanded current may become larger than the measured current. 

Using the motor current and the known KV of your motor you can estimate the motors torque using the following relationship: Torque [N.m] = 8.27 * Current [A] / KV. 

## General system commands

### Saving the configuration

All variables that are part of a `[...].config` object can be saved to non-volatile memory on the ODrive so they persist after you remove power. The relevant commands are:

 * `<odrv>.save_configuration()`: Stores the configuration to persistent memory on the ODrive.
 * `<odrv>.erase_configuration()`: Resets the configuration variables to their factory defaults. This also reboots the device.

### Diagnostics

 * `<odrv>.serial_number`: A number that uniquely identifies your device. When printed in upper case hexadecimal (`hex(<odrv>.serial_number).upper()`), this is identical to the serial number indicated by the USB descriptor.
 * `<odrv>.fw_version_major`, `<odrv>.fw_version_minor`, `<odrv>.fw_version_revision`: The firmware version that is currently running.
 * `<odrv>.hw_version_major`, `<odrv>.hw_version_minor`, `<odrv>.hw_version_revision`: The hardware version of your ODrive.

## Setting up sensorless
The ODrive can run without encoder/hall feedback, but there is a minimum speed, usually around a few hunderd RPM.
However the units of this mode is different from when using an encoder. Velocities are not measured in counts/s, instead it is electrical rad/s. This also applies to the gains. For example, `vel_gain` is in units of `A / (rad/s)` instead of `A / (count/s)`.

To give an example, suppose you have a motor with 7 pole pairs, and you want to spin it at 3000 RPM. Then you would set the `input_vel` to `3000 * 2*pi/60 * 7 = 2199 rad/s electrical`.

Below are some suggested starting parameters that you can use. Note that you _must_ set the `pm_flux_linkage` correctly for sensorless mode to work.

```
odrv0.axis0.controller.config.vel_gain = 0.01
odrv0.axis0.controller.config.vel_integrator_gain = 0.05
odrv0.axis0.controller.config.control_mode = 2
odrv0.axis0.controller.input_vel = 400
odrv0.axis0.motor.config.direction = 1
odrv0.axis0.sensorless_estimator.config.pm_flux_linkage = 5.51328895422 / (<pole pairs> * <motor kv>)
```

To start the motor:
```
<axis>.requested_state = AXIS_STATE_SENSORLESS_CONTROL
```<|MERGE_RESOLUTION|>--- conflicted
+++ resolved
@@ -67,20 +67,9 @@
 * `CTRL_MODE_CURRENT_CONTROL`
 * `CTRL_MODE_VOLTAGE_CONTROL` - this one is not normally used.
 
-<<<<<<< HEAD
-### Control Commands
-* `<axis>.controller.input_pos = <encoder_counts>`
-* `<axis>.controller.input_vel = <encoder_counts/s>`
-* `<axis>.controller.input_current = <current_in_A>`
-
-### Input Mode
-To modify the way the control command affects the motor, you can use the input mode. The default input mode is pass through.
-If you want a different mode, you can change `<axis>.controller.config.input_mode`.
-=======
 ### Input Mode
 The default input mode is `INPUT_MODE_PASSTHROUGH`.
 Modes can be selected by changing `<axis>.controller.config.input_mode`.
->>>>>>> 2a1d95db
 Possible values are:
 * `INPUT_MODE_INACTIVE`
 * `INPUT_MODE_PASSTHROUGH`
@@ -90,8 +79,6 @@
 * `INPUT_MODE_TRAP_TRAJ`
 * `INPUT_MODE_CURRENT_RAMP`
 * `INPUT_MODE_MIRROR`
-<<<<<<< HEAD
-=======
 
 For more information, see [input_modes](input_modes.md).
 
@@ -99,7 +86,19 @@
 * `<axis>.controller.input_pos = <encoder_counts>`
 * `<axis>.controller.input_vel = <encoder_counts/s>`
 * `<axis>.controller.input_current = <current_in_A>`
->>>>>>> 2a1d95db
+
+### Input Mode
+To modify the way the control command affects the motor, you can use the input mode. The default input mode is pass through.
+If you want a different mode, you can change `<axis>.controller.config.input_mode`.
+Possible values are:
+* `INPUT_MODE_INACTIVE`
+* `INPUT_MODE_PASSTHROUGH`
+* `INPUT_MODE_VEL_RAMP`
+* `INPUT_MODE_POS_FILTER`
+* `INPUT_MODE_MIX_CHANNELS`
+* `INPUT_MODE_TRAP_TRAJ`
+* `INPUT_MODE_CURRENT_RAMP`
+* `INPUT_MODE_MIRROR`
 
 ## System monitoring commands
 
