/**
  ******************************************************************************
  * File Name          : freertos.c
  * Description        : Code for freertos applications
  ******************************************************************************
  * This notice applies to any and all portions of this file
  * that are not between comment pairs USER CODE BEGIN and
  * USER CODE END. Other portions of this file, whether 
  * inserted by the user or by software development tools
  * are owned by their respective copyright owners.
  *
  * Copyright (c) 2017 STMicroelectronics International N.V. 
  * All rights reserved.
  *
  * Redistribution and use in source and binary forms, with or without 
  * modification, are permitted, provided that the following conditions are met:
  *
  * 1. Redistribution of source code must retain the above copyright notice, 
  *    this list of conditions and the following disclaimer.
  * 2. Redistributions in binary form must reproduce the above copyright notice,
  *    this list of conditions and the following disclaimer in the documentation
  *    and/or other materials provided with the distribution.
  * 3. Neither the name of STMicroelectronics nor the names of other 
  *    contributors to this software may be used to endorse or promote products 
  *    derived from this software without specific written permission.
  * 4. This software, including modifications and/or derivative works of this 
  *    software, must execute solely and exclusively on microcontroller or
  *    microprocessor devices manufactured by or for STMicroelectronics.
  * 5. Redistribution and use of this software other than as permitted under 
  *    this license is void and will automatically terminate your rights under 
  *    this license. 
  *
  * THIS SOFTWARE IS PROVIDED BY STMICROELECTRONICS AND CONTRIBUTORS "AS IS" 
  * AND ANY EXPRESS, IMPLIED OR STATUTORY WARRANTIES, INCLUDING, BUT NOT 
  * LIMITED TO, THE IMPLIED WARRANTIES OF MERCHANTABILITY, FITNESS FOR A 
  * PARTICULAR PURPOSE AND NON-INFRINGEMENT OF THIRD PARTY INTELLECTUAL PROPERTY
  * RIGHTS ARE DISCLAIMED TO THE FULLEST EXTENT PERMITTED BY LAW. IN NO EVENT 
  * SHALL STMICROELECTRONICS OR CONTRIBUTORS BE LIABLE FOR ANY DIRECT, INDIRECT,
  * INCIDENTAL, SPECIAL, EXEMPLARY, OR CONSEQUENTIAL DAMAGES (INCLUDING, BUT NOT
  * LIMITED TO, PROCUREMENT OF SUBSTITUTE GOODS OR SERVICES; LOSS OF USE, DATA, 
  * OR PROFITS; OR BUSINESS INTERRUPTION) HOWEVER CAUSED AND ON ANY THEORY OF 
  * LIABILITY, WHETHER IN CONTRACT, STRICT LIABILITY, OR TORT (INCLUDING 
  * NEGLIGENCE OR OTHERWISE) ARISING IN ANY WAY OUT OF THE USE OF THIS SOFTWARE,
  * EVEN IF ADVISED OF THE POSSIBILITY OF SUCH DAMAGE.
  *
  ******************************************************************************
  */

/* Includes ------------------------------------------------------------------*/
#include "FreeRTOS.h"
#include "task.h"
#include "cmsis_os.h"

/* USER CODE BEGIN Includes */     
#include "freertos_vars.h"
#include "low_level.h"
<<<<<<< HEAD
#include "axis_c_interface.h"
=======
#include "commands.h"
>>>>>>> 4381e052
/* USER CODE END Includes */

/* Variables -----------------------------------------------------------------*/
osThreadId defaultTaskHandle;

/* USER CODE BEGIN Variables */

/* USER CODE END Variables */

/* Function prototypes -------------------------------------------------------*/
void StartDefaultTask(void const * argument);

extern void MX_USB_DEVICE_Init(void);
void MX_FREERTOS_Init(void); /* (MISRA C 2004 rule 8.1) */

/* USER CODE BEGIN FunctionPrototypes */

/* USER CODE END FunctionPrototypes */

/* Hook prototypes */

/* Init FreeRTOS */

void MX_FREERTOS_Init(void) {
  /* USER CODE BEGIN Init */
       
  /* USER CODE END Init */

  /* USER CODE BEGIN RTOS_MUTEX */
  /* add mutexes, ... */
  /* USER CODE END RTOS_MUTEX */

  /* USER CODE BEGIN RTOS_SEMAPHORES */
  // Init usb irq binary semaphore, and start with no tolkens by removing the starting one.
  osSemaphoreDef(sem_usb_irq);
  sem_usb_irq = osSemaphoreCreate(osSemaphore(sem_usb_irq), 1);
  osSemaphoreWait(sem_usb_irq, 0);
  /* USER CODE END RTOS_SEMAPHORES */

  /* USER CODE BEGIN RTOS_TIMERS */
  /* start timers, add new ones, ... */
  /* USER CODE END RTOS_TIMERS */

  /* Create the thread(s) */
  /* definition and creation of defaultTask */
  osThreadDef(defaultTask, StartDefaultTask, osPriorityIdle, 0, 256);
  defaultTaskHandle = osThreadCreate(osThread(defaultTask), NULL);

  /* USER CODE BEGIN RTOS_THREADS */

  /* USER CODE END RTOS_THREADS */

  /* USER CODE BEGIN RTOS_QUEUES */
  /* add queues, ... */
  /* USER CODE END RTOS_QUEUES */
}

/* StartDefaultTask function */
void StartDefaultTask(void const * argument)
{
  /* init code for USB_DEVICE */
  MX_USB_DEVICE_Init();

  /* USER CODE BEGIN StartDefaultTask */

  // Init communications
  init_communication();

  // Init motor control
  init_motor_control();

  // Start motor threads
  osThreadDef(task_motor_0, axis_thread_entry,   osPriorityHigh+1, 0, 512);
  osThreadDef(task_motor_1, axis_thread_entry,   osPriorityHigh,   0, 512);
  thread_motor_0 = osThreadCreate(osThread(task_motor_0), &motors[0]);
  thread_motor_1 = osThreadCreate(osThread(task_motor_1), &motors[1]);

  // Start USB command handling thread
  osThreadDef(task_cmd_parse, cmd_parse_thread, osPriorityNormal, 0, 512);
  thread_cmd_parse = osThreadCreate(osThread(task_cmd_parse), NULL);

  //If we get to here, then the default task is done.
  vTaskDelete(defaultTaskHandle);

  /* USER CODE END StartDefaultTask */
}

/* USER CODE BEGIN Application */

/* USER CODE END Application */

/************************ (C) COPYRIGHT STMicroelectronics *****END OF FILE****/
<|MERGE_RESOLUTION|>--- conflicted
+++ resolved
@@ -1,153 +1,150 @@
-/**
-  ******************************************************************************
-  * File Name          : freertos.c
-  * Description        : Code for freertos applications
-  ******************************************************************************
-  * This notice applies to any and all portions of this file
-  * that are not between comment pairs USER CODE BEGIN and
-  * USER CODE END. Other portions of this file, whether 
-  * inserted by the user or by software development tools
-  * are owned by their respective copyright owners.
-  *
-  * Copyright (c) 2017 STMicroelectronics International N.V. 
-  * All rights reserved.
-  *
-  * Redistribution and use in source and binary forms, with or without 
-  * modification, are permitted, provided that the following conditions are met:
-  *
-  * 1. Redistribution of source code must retain the above copyright notice, 
-  *    this list of conditions and the following disclaimer.
-  * 2. Redistributions in binary form must reproduce the above copyright notice,
-  *    this list of conditions and the following disclaimer in the documentation
-  *    and/or other materials provided with the distribution.
-  * 3. Neither the name of STMicroelectronics nor the names of other 
-  *    contributors to this software may be used to endorse or promote products 
-  *    derived from this software without specific written permission.
-  * 4. This software, including modifications and/or derivative works of this 
-  *    software, must execute solely and exclusively on microcontroller or
-  *    microprocessor devices manufactured by or for STMicroelectronics.
-  * 5. Redistribution and use of this software other than as permitted under 
-  *    this license is void and will automatically terminate your rights under 
-  *    this license. 
-  *
-  * THIS SOFTWARE IS PROVIDED BY STMICROELECTRONICS AND CONTRIBUTORS "AS IS" 
-  * AND ANY EXPRESS, IMPLIED OR STATUTORY WARRANTIES, INCLUDING, BUT NOT 
-  * LIMITED TO, THE IMPLIED WARRANTIES OF MERCHANTABILITY, FITNESS FOR A 
-  * PARTICULAR PURPOSE AND NON-INFRINGEMENT OF THIRD PARTY INTELLECTUAL PROPERTY
-  * RIGHTS ARE DISCLAIMED TO THE FULLEST EXTENT PERMITTED BY LAW. IN NO EVENT 
-  * SHALL STMICROELECTRONICS OR CONTRIBUTORS BE LIABLE FOR ANY DIRECT, INDIRECT,
-  * INCIDENTAL, SPECIAL, EXEMPLARY, OR CONSEQUENTIAL DAMAGES (INCLUDING, BUT NOT
-  * LIMITED TO, PROCUREMENT OF SUBSTITUTE GOODS OR SERVICES; LOSS OF USE, DATA, 
-  * OR PROFITS; OR BUSINESS INTERRUPTION) HOWEVER CAUSED AND ON ANY THEORY OF 
-  * LIABILITY, WHETHER IN CONTRACT, STRICT LIABILITY, OR TORT (INCLUDING 
-  * NEGLIGENCE OR OTHERWISE) ARISING IN ANY WAY OUT OF THE USE OF THIS SOFTWARE,
-  * EVEN IF ADVISED OF THE POSSIBILITY OF SUCH DAMAGE.
-  *
-  ******************************************************************************
-  */
-
-/* Includes ------------------------------------------------------------------*/
-#include "FreeRTOS.h"
-#include "task.h"
-#include "cmsis_os.h"
-
-/* USER CODE BEGIN Includes */     
-#include "freertos_vars.h"
-#include "low_level.h"
-<<<<<<< HEAD
-#include "axis_c_interface.h"
-=======
-#include "commands.h"
->>>>>>> 4381e052
-/* USER CODE END Includes */
-
-/* Variables -----------------------------------------------------------------*/
-osThreadId defaultTaskHandle;
-
-/* USER CODE BEGIN Variables */
-
-/* USER CODE END Variables */
-
-/* Function prototypes -------------------------------------------------------*/
-void StartDefaultTask(void const * argument);
-
-extern void MX_USB_DEVICE_Init(void);
-void MX_FREERTOS_Init(void); /* (MISRA C 2004 rule 8.1) */
-
-/* USER CODE BEGIN FunctionPrototypes */
-
-/* USER CODE END FunctionPrototypes */
-
-/* Hook prototypes */
-
-/* Init FreeRTOS */
-
-void MX_FREERTOS_Init(void) {
-  /* USER CODE BEGIN Init */
-       
-  /* USER CODE END Init */
-
-  /* USER CODE BEGIN RTOS_MUTEX */
-  /* add mutexes, ... */
-  /* USER CODE END RTOS_MUTEX */
-
-  /* USER CODE BEGIN RTOS_SEMAPHORES */
-  // Init usb irq binary semaphore, and start with no tolkens by removing the starting one.
-  osSemaphoreDef(sem_usb_irq);
-  sem_usb_irq = osSemaphoreCreate(osSemaphore(sem_usb_irq), 1);
-  osSemaphoreWait(sem_usb_irq, 0);
-  /* USER CODE END RTOS_SEMAPHORES */
-
-  /* USER CODE BEGIN RTOS_TIMERS */
-  /* start timers, add new ones, ... */
-  /* USER CODE END RTOS_TIMERS */
-
-  /* Create the thread(s) */
-  /* definition and creation of defaultTask */
-  osThreadDef(defaultTask, StartDefaultTask, osPriorityIdle, 0, 256);
-  defaultTaskHandle = osThreadCreate(osThread(defaultTask), NULL);
-
-  /* USER CODE BEGIN RTOS_THREADS */
-
-  /* USER CODE END RTOS_THREADS */
-
-  /* USER CODE BEGIN RTOS_QUEUES */
-  /* add queues, ... */
-  /* USER CODE END RTOS_QUEUES */
-}
-
-/* StartDefaultTask function */
-void StartDefaultTask(void const * argument)
-{
-  /* init code for USB_DEVICE */
-  MX_USB_DEVICE_Init();
-
-  /* USER CODE BEGIN StartDefaultTask */
-
-  // Init communications
-  init_communication();
-
-  // Init motor control
-  init_motor_control();
-
-  // Start motor threads
-  osThreadDef(task_motor_0, axis_thread_entry,   osPriorityHigh+1, 0, 512);
-  osThreadDef(task_motor_1, axis_thread_entry,   osPriorityHigh,   0, 512);
-  thread_motor_0 = osThreadCreate(osThread(task_motor_0), &motors[0]);
-  thread_motor_1 = osThreadCreate(osThread(task_motor_1), &motors[1]);
-
-  // Start USB command handling thread
-  osThreadDef(task_cmd_parse, cmd_parse_thread, osPriorityNormal, 0, 512);
-  thread_cmd_parse = osThreadCreate(osThread(task_cmd_parse), NULL);
-
-  //If we get to here, then the default task is done.
-  vTaskDelete(defaultTaskHandle);
-
-  /* USER CODE END StartDefaultTask */
-}
-
-/* USER CODE BEGIN Application */
-
-/* USER CODE END Application */
-
-/************************ (C) COPYRIGHT STMicroelectronics *****END OF FILE****/
+/**
+  ******************************************************************************
+  * File Name          : freertos.c
+  * Description        : Code for freertos applications
+  ******************************************************************************
+  * This notice applies to any and all portions of this file
+  * that are not between comment pairs USER CODE BEGIN and
+  * USER CODE END. Other portions of this file, whether 
+  * inserted by the user or by software development tools
+  * are owned by their respective copyright owners.
+  *
+  * Copyright (c) 2017 STMicroelectronics International N.V. 
+  * All rights reserved.
+  *
+  * Redistribution and use in source and binary forms, with or without 
+  * modification, are permitted, provided that the following conditions are met:
+  *
+  * 1. Redistribution of source code must retain the above copyright notice, 
+  *    this list of conditions and the following disclaimer.
+  * 2. Redistributions in binary form must reproduce the above copyright notice,
+  *    this list of conditions and the following disclaimer in the documentation
+  *    and/or other materials provided with the distribution.
+  * 3. Neither the name of STMicroelectronics nor the names of other 
+  *    contributors to this software may be used to endorse or promote products 
+  *    derived from this software without specific written permission.
+  * 4. This software, including modifications and/or derivative works of this 
+  *    software, must execute solely and exclusively on microcontroller or
+  *    microprocessor devices manufactured by or for STMicroelectronics.
+  * 5. Redistribution and use of this software other than as permitted under 
+  *    this license is void and will automatically terminate your rights under 
+  *    this license. 
+  *
+  * THIS SOFTWARE IS PROVIDED BY STMICROELECTRONICS AND CONTRIBUTORS "AS IS" 
+  * AND ANY EXPRESS, IMPLIED OR STATUTORY WARRANTIES, INCLUDING, BUT NOT 
+  * LIMITED TO, THE IMPLIED WARRANTIES OF MERCHANTABILITY, FITNESS FOR A 
+  * PARTICULAR PURPOSE AND NON-INFRINGEMENT OF THIRD PARTY INTELLECTUAL PROPERTY
+  * RIGHTS ARE DISCLAIMED TO THE FULLEST EXTENT PERMITTED BY LAW. IN NO EVENT 
+  * SHALL STMICROELECTRONICS OR CONTRIBUTORS BE LIABLE FOR ANY DIRECT, INDIRECT,
+  * INCIDENTAL, SPECIAL, EXEMPLARY, OR CONSEQUENTIAL DAMAGES (INCLUDING, BUT NOT
+  * LIMITED TO, PROCUREMENT OF SUBSTITUTE GOODS OR SERVICES; LOSS OF USE, DATA, 
+  * OR PROFITS; OR BUSINESS INTERRUPTION) HOWEVER CAUSED AND ON ANY THEORY OF 
+  * LIABILITY, WHETHER IN CONTRACT, STRICT LIABILITY, OR TORT (INCLUDING 
+  * NEGLIGENCE OR OTHERWISE) ARISING IN ANY WAY OUT OF THE USE OF THIS SOFTWARE,
+  * EVEN IF ADVISED OF THE POSSIBILITY OF SUCH DAMAGE.
+  *
+  ******************************************************************************
+  */
+
+/* Includes ------------------------------------------------------------------*/
+#include "FreeRTOS.h"
+#include "task.h"
+#include "cmsis_os.h"
+
+/* USER CODE BEGIN Includes */     
+#include "freertos_vars.h"
+#include "low_level.h"
+#include "axis_c_interface.h"
+#include "commands.h"
+/* USER CODE END Includes */
+
+/* Variables -----------------------------------------------------------------*/
+osThreadId defaultTaskHandle;
+
+/* USER CODE BEGIN Variables */
+
+/* USER CODE END Variables */
+
+/* Function prototypes -------------------------------------------------------*/
+void StartDefaultTask(void const * argument);
+
+extern void MX_USB_DEVICE_Init(void);
+void MX_FREERTOS_Init(void); /* (MISRA C 2004 rule 8.1) */
+
+/* USER CODE BEGIN FunctionPrototypes */
+
+/* USER CODE END FunctionPrototypes */
+
+/* Hook prototypes */
+
+/* Init FreeRTOS */
+
+void MX_FREERTOS_Init(void) {
+  /* USER CODE BEGIN Init */
+       
+  /* USER CODE END Init */
+
+  /* USER CODE BEGIN RTOS_MUTEX */
+  /* add mutexes, ... */
+  /* USER CODE END RTOS_MUTEX */
+
+  /* USER CODE BEGIN RTOS_SEMAPHORES */
+  // Init usb irq binary semaphore, and start with no tolkens by removing the starting one.
+  osSemaphoreDef(sem_usb_irq);
+  sem_usb_irq = osSemaphoreCreate(osSemaphore(sem_usb_irq), 1);
+  osSemaphoreWait(sem_usb_irq, 0);
+  /* USER CODE END RTOS_SEMAPHORES */
+
+  /* USER CODE BEGIN RTOS_TIMERS */
+  /* start timers, add new ones, ... */
+  /* USER CODE END RTOS_TIMERS */
+
+  /* Create the thread(s) */
+  /* definition and creation of defaultTask */
+  osThreadDef(defaultTask, StartDefaultTask, osPriorityIdle, 0, 256);
+  defaultTaskHandle = osThreadCreate(osThread(defaultTask), NULL);
+
+  /* USER CODE BEGIN RTOS_THREADS */
+
+  /* USER CODE END RTOS_THREADS */
+
+  /* USER CODE BEGIN RTOS_QUEUES */
+  /* add queues, ... */
+  /* USER CODE END RTOS_QUEUES */
+}
+
+/* StartDefaultTask function */
+void StartDefaultTask(void const * argument)
+{
+  /* init code for USB_DEVICE */
+  MX_USB_DEVICE_Init();
+
+  /* USER CODE BEGIN StartDefaultTask */
+
+  // Init communications
+  init_communication();
+
+  // Init motor control
+  init_motor_control();
+
+  // Start motor threads
+  osThreadDef(task_motor_0, axis_thread_entry,   osPriorityHigh+1, 0, 512);
+  osThreadDef(task_motor_1, axis_thread_entry,   osPriorityHigh,   0, 512);
+  thread_motor_0 = osThreadCreate(osThread(task_motor_0), &motors[0]);
+  thread_motor_1 = osThreadCreate(osThread(task_motor_1), &motors[1]);
+
+  // Start USB command handling thread
+  osThreadDef(task_cmd_parse, cmd_parse_thread, osPriorityNormal, 0, 512);
+  thread_cmd_parse = osThreadCreate(osThread(task_cmd_parse), NULL);
+
+  //If we get to here, then the default task is done.
+  vTaskDelete(defaultTaskHandle);
+
+  /* USER CODE END StartDefaultTask */
+}
+
+/* USER CODE BEGIN Application */
+
+/* USER CODE END Application */
+
+/************************ (C) COPYRIGHT STMicroelectronics *****END OF FILE****/